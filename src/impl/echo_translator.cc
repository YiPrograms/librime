// vim: set sts=2 sw=2 et:
// encoding: utf-8
//
// Copyleft 2011 RIME Developers
// License: GPLv3
//
// 2011-06-20 GONG Chen <chen.sst@gmail.com>
//

#include <rime/candidate.h>
#include <rime/common.h>
#include <rime/segmentation.h>
#include <rime/translation.h>
#include <rime/impl/echo_translator.h>

namespace rime {

class EchoTranslation : public UniqueTranslation {
 public:
  EchoTranslation(const shared_ptr<Candidate> &candidate)
      : UniqueTranslation(candidate) {
  }
  virtual int Compare(shared_ptr<Translation> other,
                      const CandidateList &candidates) {
    if (!candidates.empty() || other && other->Peek()) {
      set_exhausted(true);
      return 1;
    }
    return UniqueTranslation::Compare(other, candidates);
  }
};

<<<<<<< HEAD
shared_ptr<Translation> EchoTranslator::Query(const std::string& input,
                                              const Segment& segment,
                                              std::string* prompt) {
  // EZDBGONLYLOGGERPRINT("input = '%s', [%d, %d)",
  //                      input.c_str(), segment.start, segment.end);
  // shared_ptr<Candidate> candidate =
  //     boost::make_shared<SimpleCandidate>("raw",
  //                                         segment.start,
  //                                         segment.end,
  //                                         input);
  // return make_shared<EchoTranslation>(candidate);

  // no more useful... since raw segments are now composed automaticly
  return shared_ptr<Translation>();
=======
shared_ptr<Translation> EchoTranslator::Query(const std::string &input,
                                              const Segment &segment) {
  EZDBGONLYLOGGERPRINT("input = '%s', [%d, %d)",
                       input.c_str(), segment.start, segment.end);
  shared_ptr<Candidate> candidate =
      boost::make_shared<SimpleCandidate>("raw",
                                          segment.start,
                                          segment.end,
                                          input);
  return make_shared<EchoTranslation>(candidate);
>>>>>>> 6b6069db
}

}  // namespace rime<|MERGE_RESOLUTION|>--- conflicted
+++ resolved
@@ -30,24 +30,9 @@
   }
 };
 
-<<<<<<< HEAD
 shared_ptr<Translation> EchoTranslator::Query(const std::string& input,
                                               const Segment& segment,
                                               std::string* prompt) {
-  // EZDBGONLYLOGGERPRINT("input = '%s', [%d, %d)",
-  //                      input.c_str(), segment.start, segment.end);
-  // shared_ptr<Candidate> candidate =
-  //     boost::make_shared<SimpleCandidate>("raw",
-  //                                         segment.start,
-  //                                         segment.end,
-  //                                         input);
-  // return make_shared<EchoTranslation>(candidate);
-
-  // no more useful... since raw segments are now composed automaticly
-  return shared_ptr<Translation>();
-=======
-shared_ptr<Translation> EchoTranslator::Query(const std::string &input,
-                                              const Segment &segment) {
   EZDBGONLYLOGGERPRINT("input = '%s', [%d, %d)",
                        input.c_str(), segment.start, segment.end);
   shared_ptr<Candidate> candidate =
@@ -56,7 +41,6 @@
                                           segment.end,
                                           input);
   return make_shared<EchoTranslation>(candidate);
->>>>>>> 6b6069db
 }
 
 }  // namespace rime